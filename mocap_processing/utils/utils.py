--- conflicted
+++ resolved
@@ -5,12 +5,9 @@
 
 import numpy as np
 import os
-<<<<<<< HEAD
 from functools import partial
 from multiprocessing import Pool
-=======
 import random
->>>>>>> c04e558f
 
 
 def str_to_axis(s):
